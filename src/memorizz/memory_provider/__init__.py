--- conflicted
+++ resolved
@@ -2,18 +2,6 @@
 from .mongodb import MongoDBProvider
 from .memory_type import MemoryType
 
-<<<<<<< HEAD
-=======
-# Conditional import for PostgreSQL to avoid dependency issues
-try:
-    from .postgresql import PostgreSQLProvider, PostgreSQLConfig
-    _postgresql_available = True
-except ImportError:
-    _postgresql_available = False
-    PostgreSQLProvider = None
-    PostgreSQLConfig = None
-
->>>>>>> beff8775
 __all__ = [
     'MemoryProvider',
     'MongoDBProvider',
